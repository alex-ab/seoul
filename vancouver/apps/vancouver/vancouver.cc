/*
 * Main code and static vars of vancouver.nova.
 *
 * Copyright (C) 2007-2010, Bernhard Kauer <bk@vmmon.org>
 * Economic rights: Technische Universitaet Dresden (Germany)
 *
 * This file is part of Vancouver.
 *
 * Vancouver.nova is free software: you can redistribute it and/or
 * modify it under the terms of the GNU General Public License version
 * 2 as published by the Free Software Foundation.
 *
 * Vancouver.nova is distributed in the hope that it will be useful,
 * but WITHOUT ANY WARRANTY; without even the implied warranty of
 * MERCHANTABILITY or FITNESS FOR A PARTICULAR PURPOSE. See the GNU
 * General Public License version 2 for more details.
 */
#ifndef  VM_FUNC
#include "host/keyboard.h"
#include "nul/motherboard.h"
#include "nul/program.h"
#include "nul/vcpu.h"
#include "sigma0/console.h"
#include "nul/service_timer.h"
#include "nul/service_admission.h"
#include "nul/service_events.h"
#include "nul/service_fs.h"
#include "nul/service_log.h"
#include "nul/service_disk.h"

/**
 * Layout of the capability space.
 */
enum Cap_space_layout
  {
    PT_IRQ       = 0x20,
    PT_VMX       = 0x100,
    PT_SVM       = 0x200
  };

/****************************************************/
/* Static Variables                                 */
/****************************************************/

Motherboard   *_mb;
unsigned       _debug;
const void *   _forward_pkt;
Semaphore      _lock;
long           _consolelock;
TimeoutList<32, void>_timeouts;
unsigned       _shared_sem[256];
unsigned       _keyboard_modifier = KBFLAG_RWIN;
bool           _dpci;
unsigned       _ncpu=1;
bool           _tsc_offset = false;
bool           _rdtsc_exit;
bool           _service_events = false;

//#define DONAR_APP_EXPERIMENT
#ifdef DONAR_APP_EXPERIMENT
struct donar_buffer
{
 unsigned short ind; // 0 = empty, 1 = full
 unsigned short len; // payload length
 unsigned char data[1500];    // payload data [mtu_size]
};

struct {
  struct donar_buffer * recv;
  struct donar_buffer * send;
  unsigned send_slot;
  unsigned send_slots;
  unsigned recv_slot;
  unsigned recv_slots;
} _vnet;
#endif

PARAM_HANDLER(kbmodifier,
	      "kbmodifier:value - change the kbmodifier. Default: RWIN.",
	      "Example: 'kbmodifier:0x40000' uses LWIN as modifier.",
	      "See keyboard.h for definitions.")
{ _keyboard_modifier = argv[0]; }

PARAM_HANDLER(panic, "panic - panic the system at creation time" ) { if (argv[0]) Logging::panic("%s", __func__); }
PARAM_ALIAS(PC_PS2, "an alias to create an PS2 compatible PC",
	     " mem:0,0xa0000 mem:0x100000 ioio nullio:0x80 pic:0x20,,0x4d0 pic:0xa0,2,0x4d1"
	     " pit:0x40,0 scp:0x92,0x61 kbc:0x60,1,12 keyb:0,0x10000 mouse:1,0x10001 rtc:0x70,8"
	     " serial:0x3f8,0x4,0x4711 hostsink:0x4712,80 vga:0x03c0"
	     " vbios_disk vbios_keyboard vbios_mem vbios_time vbios_reset vbios_multiboot"
	     " msi ioapic pcihostbridge:0,0x10,0xcf8,0xe0000000 pmtimer:0x8000 vcpus")
PARAM_HANDLER(ncpu, "ncpu - change the number of vcpus that are created" ) {_ncpu = argv[0];}
PARAM_HANDLER(vcpus,
	      " vcpus - instantiate the vcpus defined with 'ncpu'")
{
  for (unsigned count = 0; count < _ncpu; count++)
    mb.parse_args("vcpu halifax vbios lapic");
}

PARAM_HANDLER(tsc_offset, "Enable TSC offsetting.")        { _tsc_offset = true; }
PARAM_HANDLER(rdtsc_exit, "Enable RDTSC exits.")           { _rdtsc_exit = true; }
PARAM_HANDLER(service_events, "Enable generating events.") { _service_events = true; }

/****************************************************/
/* Vancouver class                                  */
/****************************************************/


class Vancouver : public NovaProgram, public ProgramConsole, public StaticReceiver<Vancouver>
{

  unsigned long  _physmem;
  static unsigned long  _original_physsize;
  unsigned long  _physsize;
  unsigned long  _iomem_start;
  static TimerProtocol     * service_timer;
  static AdmissionProtocol * service_admission;
  static EventsProtocol    * service_events;
  static DiskProtocol      * service_disk;
  FsProtocol *fs_obj;
  char fs_name[32], fs_tmp[32];
  #define VANCOUVER_CONFIG_SEPARATOR "||"

#define PT_FUNC(NAME)  static void  NAME(unsigned pid, Vancouver *tls, Utcb *utcb) __attribute__((regparm(1)))
#define VM_FUNC(NR, NAME, INPUT, CODE)					             \
  static void  NAME(unsigned pid, VCpu *tls, Utcb *utcb) __attribute__((regparm(1))) \
  {  CODE;								\
    asmlinkage_protect("g"(tls), "g"(utcb));				\
  }
  #include "vancouver.cc"

  // the portal functions follow

  PT_FUNC(got_exception) __attribute__((noreturn))
  {
    // make sure we can print something
    _consolelock = ~0;
    Logging::printf("%s() #%x ",  __func__, pid);
    Logging::printf("rip %x rsp %x  %x:%x %x:%x %x", utcb->eip, utcb->esp,
		    utcb->edx, utcb->eax,
		    utcb->edi, utcb->esi,
		    utcb->ecx);
    tls->block_forever();
  }


  PT_FUNC(do_gsi_pf)
  {

    Logging::printf("%s eip %x qual %llx\n", __func__, utcb->eip, utcb->qual[1]);
    request_mapping(0, ~0ul, utcb->qual[1]);
    utcb->set_header(0, 0);
    asmlinkage_protect("g"(tls), "g"(utcb));
  }

  PT_FUNC(do_gsi_boot)
  {
    utcb->eip = reinterpret_cast<unsigned *>(utcb->esp)[0];
    Logging::printf("%s eip %x esp %x\n", __func__, utcb->eip, utcb->esp);
    asmlinkage_protect("g"(tls), "g"(utcb));
  }


  PT_FUNC(do_gsi) __attribute__((noreturn))
  {
    unsigned res;
    bool shared = utcb->msg[1] >> 8;
    Logging::printf("%s(%x, %x, %x) %p\n", __func__, utcb->msg[0], utcb->msg[1], utcb->msg[2], utcb);
    while (1) {
      if ((res = nova_semdown(utcb->msg[0])))
        Logging::panic("%s(%x) request failed with %x\n", __func__, utcb->msg[0], res);
      {
        SemaphoreGuard l(_lock);
        MessageIrq msg(shared ? MessageIrq::ASSERT_NOTIFY : MessageIrq::ASSERT_IRQ, utcb->msg[1] & 0xff);
        _mb->bus_hostirq.send(msg);
      }
      if (shared) {
        res = nova_semdown(utcb->msg[2]);
        if (res != NOVA_ESUCCESS) Logging::panic("%s(%x) blocking failed with %x\n", __func__, utcb->msg[2], res);
      }
    }
  }


  PT_FUNC(do_stdin) __attribute__((noreturn))
  {
    KernelSemaphore *sem = new KernelSemaphore(tls->alloc_cap(), true);
    StdinConsumer *stdinconsumer = new StdinConsumer();
    assert(stdinconsumer);
    Sigma0Base::request_stdin(utcb, stdinconsumer, sem->sm());

    while (1) {
      sem->downmulti();
      while (stdinconsumer->has_data()) {
      MessageInput *msg = stdinconsumer->get_buffer();
      switch ((msg->data & ~KBFLAG_NUM) ^ _keyboard_modifier)
	{
	case KBFLAG_EXTEND0 | 0x7c: // printscr
	  {
	    Logging::printf("DEBUG key\n");
	    // we send an empty event
	    CpuEvent msg(VCpu::EVENT_DEBUG);
	    for (VCpu *vcpu = _mb->last_vcpu; vcpu; vcpu=vcpu->get_last())
	      vcpu->bus_event.send(msg);
	  }
	  break;
	case KBCODE_SCROLL: // scroll lock
	  Logging::printf("revoke all memory\n");
	  extern char __freemem;
	  revoke_all_mem(&__freemem, 0x30000000, DESC_MEM_ALL, true);
	  break;
	case KBFLAG_EXTEND1 | KBFLAG_RELEASE | 0x77: // break
	  _debug = true;
	  _mb->dump_counters();
	  nova_syscall(15, 0, 0, 0, 0);
	  break;
	case KBCODE_HOME: // reset VM
	  {
	    SemaphoreGuard l(_lock);
	    MessageLegacy msg2(MessageLegacy::RESET, 0);
	    _mb->bus_legacy.send_fifo(msg2);
	  }
	  break;
	case KBFLAG_LCTRL | KBFLAG_RWIN |  KBFLAG_LWIN | 0x5:
	  _mb->dump_counters();
	  break;
	default:
	  break;
	}

	SemaphoreGuard l(_lock);
	_mb->bus_input.send(*msg);
	stdinconsumer->free_buffer();
      }
    }
  }

  PT_FUNC(do_disk) __attribute__((noreturn))
  {
    while (1) {
      service_disk->sem->downmulti();
      while (service_disk->consumer->has_data()) {
        MessageDiskCommit *msg = service_disk->consumer->get_buffer();
        SemaphoreGuard l(_lock);
        _mb->bus_diskcommit.send(*msg);
        service_disk->consumer->free_buffer();
      }
    }
  }

  PT_FUNC(do_timer) __attribute__((noreturn))
  {
    KernelSemaphore timer_sem = KernelSemaphore(service_timer->get_notify_sm());

    while (1) {
      timer_sem.down();
      {
        COUNTER_INC("timer");
        SemaphoreGuard l(_lock);
        timeout_trigger();
      }
    }
  }

  PT_FUNC(do_network) __attribute__((noreturn))
  {
    KernelSemaphore *sem = new KernelSemaphore(tls->alloc_cap(), true);
    NetworkConsumer *network_consumer = new NetworkConsumer();
    Sigma0Base::request_network_attach(utcb, network_consumer, sem->sm());
    while (1) {
      sem->downmulti();
      while (network_consumer->has_data()) {
        unsigned char *buf;
        unsigned size = network_consumer->get_buffer(buf);

        MessageNetwork msg(buf, size, 0);
        assert(!_forward_pkt);
        _forward_pkt = msg.buffer;
        {
          SemaphoreGuard l(_lock);
          _mb->bus_network.send(msg);
        }
        _forward_pkt = 0;
        network_consumer->free_buffer();
      }
    }
  }

  PT_FUNC(do_vnet) __attribute__((noreturn))
  {
    unsigned sm = tls->alloc_cap();
    if (nova_create_sm(sm)) Logging::panic("VNET semaphore creation failed.\n");
    Sigma0Base::request_vnet_attach(utcb, sm);

    while (1) {
      if (nova_semdownmulti(sm)) Logging::panic("VNET b0rken?\n");
      {
        SemaphoreGuard l(_lock);

        MessageVirtualNetPing p(0);
        _mb->bus_vnetping.send(p);
      }
    }
  }


  static void force_invalid_gueststate_amd(Utcb *utcb)
  {
    utcb->ctrl[1] = 0;
    utcb->mtd = MTD_CTRL;
  };

  static void force_invalid_gueststate_intel(Utcb *utcb)
  {
    assert(utcb->mtd & MTD_RFLAGS);
    utcb->efl &= ~2;
    utcb->mtd = MTD_RFLAGS;
  };



  void create_devices(Utcb *utcb, Hip *hip, char *args)
  {
    _timeouts.init();

    _mb = new Motherboard(new Clock(hip->freq_tsc*1000), hip);
    _mb->bus_hostop.add  (this, receive_static<MessageHostOp>);
    _mb->bus_console.add (this, receive_static<MessageConsole>);
    _mb->bus_disk.add    (this, receive_static<MessageDisk>);
    _mb->bus_timer.add   (this, receive_static<MessageTimer>);
    _mb->bus_time.add    (this, receive_static<MessageTime>);
    _mb->bus_network.add (this, receive_static<MessageNetwork>);
    _mb->bus_vnet.add    (this, receive_static<MessageVirtualNet>);
    _mb->bus_hwpcicfg.add(this, receive_static<MessageHwPciConfig>);
    _mb->bus_acpi.add    (this, receive_static<MessageAcpi>);
    _mb->bus_legacy.add  (this, receive_static<MessageLegacy>);

    service_timer = new TimerProtocol(alloc_cap(TimerProtocol::CAP_SERVER_PT + hip->cpu_desc_count()));
    TimerProtocol::MessageTimer msg(_mb->clock()->abstime(0, 1000));
    unsigned res;
    if ((res = service_timer->timer(*utcb, msg)))
      Logging::panic("Timer service unreachable (error: %x).\n", res);

    service_admission = new AdmissionProtocol(alloc_cap(AdmissionProtocol::CAP_SERVER_PT + hip->cpu_desc_count()));
    service_admission->set_name(*utcb, "vancouver");

    service_disk = new DiskProtocol(alloc_cap(DiskProtocol::CAP_SERVER_PT + Global::hip.cpu_desc_count()), 0);
     KernelSemaphore *sem = new KernelSemaphore(alloc_cap(), true);
    DiskConsumer *diskconsumer = new (1<<12) DiskConsumer();
    assert(diskconsumer);
    cap_sel tmp_portal = alloc_cap();
    res = service_disk->attach(*utcb, reinterpret_cast<void*>(_physmem), _physsize, tmp_portal, diskconsumer, sem);
    if (res) Logging::panic("disk->attach failed: %d\n", res);

    _mb->parse_args(args, VANCOUVER_CONFIG_SEPARATOR);

    if (_service_events)
      service_events = new EventsProtocol(alloc_cap(EventsProtocol::CAP_SERVER_PT + hip->cpu_desc_count()));

    _mb->bus_hwioin.debug_dump();
  }


  unsigned create_irq_thread(unsigned hostirq, unsigned irq_cap,
                             void __attribute__((regparm(1))) (*func)(unsigned, Vancouver *, Utcb *),
                             char const * name)
  {
    //Logging::printf("%s %x\n", __PRETTY_FUNCTION__, hostirq);
    Utcb *utcb;
    unsigned cap_ec = create_ec_helper(this, myutcb()->head.nul_cpunr, PT_IRQ, &utcb, reinterpret_cast<void *>(func));
    check1(~1u, nova_create_sm(_shared_sem[hostirq & 0xff] = alloc_cap()));
    utcb->head.untyped = 3;
    utcb->head.typed = 0;
    utcb->msg[0] = irq_cap;
    utcb->msg[1] = hostirq;
    utcb->msg[2] = _shared_sem[hostirq & 0xff];

    AdmissionProtocol::sched sched(AdmissionProtocol::sched::TYPE_SPORADIC); //Qpd(2, 10000)
    check1(~3u, service_admission->alloc_sc(*myutcb(), cap_ec, sched, myutcb()->head.nul_cpunr, this, name));
    return cap_ec;
  }


  unsigned init_caps()
  {
    _lock = Semaphore(alloc_cap());
    check1(1, nova_create_sm(_lock.sm()));

    // create exception EC
    unsigned cap_ex = create_ec4pt(this,  myutcb()->head.nul_cpunr, 0);
    // create portals for exceptions
    for (unsigned i=0; i < 32; i++)
      if ((i != 14) && (i != 30)) check1(3, nova_create_pt(i, cap_ex, reinterpret_cast<unsigned long>(got_exception), MTD_ALL));
    // create the gsi boot portal
    check1(4, nova_create_pt(PT_IRQ + 14, cap_ex, reinterpret_cast<unsigned long>(do_gsi_pf),    MTD_RIP_LEN | MTD_QUAL));
    check1(5, nova_create_pt(PT_IRQ + 30, cap_ex, reinterpret_cast<unsigned long>(do_gsi_boot),  MTD_RSP | MTD_RIP_LEN));
    return 0;
  }

  unsigned create_vcpu(VCpu *vcpu, bool use_svm, unsigned cpunr)
  {
    // create worker
    unsigned cap_worker = create_ec4pt(vcpu, cpunr, 0);

    // create portals for VCPU faults
#undef VM_FUNC
#define VM_FUNC(NR, NAME, INPUT, CODE) {NR, NAME, INPUT},
    struct vm_caps {
      unsigned nr;
      void __attribute__((regparm(1))) (*func)(unsigned, VCpu *, Utcb *);
      unsigned mtd;
    } vm_caps[] = {
#include "vancouver.cc"
    };
    unsigned cap_start = alloc_cap(0x100);
    for (unsigned i=0; i < sizeof(vm_caps)/sizeof(vm_caps[0]); i++) {
      if (use_svm == (vm_caps[i].nr < PT_SVM)) continue;
      check1(0, nova_create_pt(cap_start + (vm_caps[i].nr & 0xff), cap_worker, reinterpret_cast<unsigned long>(vm_caps[i].func), vm_caps[i].mtd));
    }

    Logging::printf("\tcreate VCPU\n");
    unsigned cap_block = alloc_cap(2);
    if (nova_create_sm(cap_block))
      Logging::panic("could not create blocking semaphore\n");
    if (nova_create_ec(cap_block + 1, 0, 0, cpunr, cap_start, false))
      Logging::panic("creating a VCPU failed - does your CPU support VMX/SVM?");
    AdmissionProtocol::sched sched; //Qpd(1, 10000)
    if (service_admission->alloc_sc(*myutcb(), cap_block + 1, sched, cpunr, this, "vcpu"))
      Logging::panic("creating a VCPU failed - admission test issue");
    return cap_block;
  }


  static void skip_instruction(CpuMessage &msg) {

    // advance EIP
    assert(msg.mtr_in & MTD_RIP_LEN);
    msg.cpu->eip += msg.cpu->inst_len;
    msg.mtr_out |= MTD_RIP_LEN;

    // cancel sti and mov-ss blocking as we emulated an instruction
    assert(msg.mtr_in & MTD_STATE);
    if (msg.cpu->intr_state & 3) {
      msg.cpu->intr_state &= ~3;
      msg.mtr_out |= MTD_STATE;
    }
  }


  static void handle_io(VCpu *vcpu, Utcb *utcb, bool is_in, unsigned io_order, unsigned port) {

    assert(vcpu);
    CpuMessage msg(is_in, static_cast<CpuState *>(utcb), io_order, port, &utcb->eax, utcb->mtd);
    skip_instruction(msg);
    {
      SemaphoreGuard l(_lock);
      if (!vcpu->executor.send(msg, true))
        Logging::panic("nobody to execute %s at %x:%x\n", __func__, msg.cpu->cs.sel, msg.cpu->eip);
    }
    if (service_events && !msg.consumed)
      service_events->send_event(*utcb, EventsProtocol::EVENT_UNSERVED_IOACCESS, sizeof(port), &port);
  }



  static void handle_vcpu(unsigned pid, bool skip, CpuMessage::Type type, VCpu *vcpu, Utcb *utcb) {

    assert(vcpu);
    CpuMessage msg(type, static_cast<CpuState *>(utcb), utcb->mtd);
    if (skip) skip_instruction(msg);

    SemaphoreGuard l(_lock);

    /**
     * Send the message to the VCpu.
     */
    if (!vcpu->executor.send(msg, true))
      Logging::panic("nobody to execute %s at %x:%x pid %d\n", __func__, msg.cpu->cs.sel, msg.cpu->eip, pid);

    /**
     * Check whether we should inject something...
     */
    if (msg.mtr_in & MTD_INJ && msg.type != CpuMessage::TYPE_CHECK_IRQ) {
      msg.type = CpuMessage::TYPE_CHECK_IRQ;
      if (!vcpu->executor.send(msg, true))
        Logging::panic("nobody to execute %s at %x:%x pid %d\n", __func__, msg.cpu->cs.sel, msg.cpu->eip, pid);
    }

    /**
     * If the IRQ injection is performed, recalc the IRQ window.
     */
    if (msg.mtr_out & MTD_INJ) {
#ifdef DONAR_APP_EXPERIMENT
      vcpu->inj_count ++;
#endif
      msg.type = CpuMessage::TYPE_CALC_IRQWINDOW;
      if (!vcpu->executor.send(msg, true))
        Logging::panic("nobody to execute %s at %x:%x pid %d\n", __func__, msg.cpu->cs.sel, msg.cpu->eip, pid);
    }
    msg.cpu->mtd = msg.mtr_out;
  }


  static bool map_memory_helper(VCpu *vcpu, Utcb *utcb, bool need_unmap)
  {

    MessageMemRegion msg(utcb->qual[1] >> 12);

    // XXX use a push model on _startup instead
    // do we have not mapped physram yet?
    if (_mb->bus_memregion.send(msg, true) && msg.ptr) {

      Crd own = request_mapping(msg.ptr, msg.count << 12, utcb->qual[1] - (msg.start_page << 12));

      if (need_unmap) revoke_all_mem(reinterpret_cast<void *>(own.base()), own.size(), DESC_MEM_ALL, false);

      utcb->mtd = 0;
      utcb->add_mappings(own.base(), own.size(), (msg.start_page << 12) + (own.base() - reinterpret_cast<unsigned long>(msg.ptr)) | MAP_EPT | (_dpci ? MAP_DPT : 0), own.attr());

      // EPT violation during IDT vectoring?
      if (utcb->inj_info & 0x80000000) {
        utcb->mtd |= MTD_INJ;
        CpuMessage msg(CpuMessage::TYPE_CALC_IRQWINDOW, static_cast<CpuState *>(utcb), utcb->mtd);
        msg.mtr_out = MTD_INJ;
        if (!vcpu->executor.send(msg, true))
          Logging::panic("nobody to execute %s at %x:%x\n", __func__, utcb->cs.sel, utcb->eip);
      }
      return true;
    }
    return false;
  }

#ifdef DONAR_APP_EXPERIMENT
  static struct donar_buffer * translate_donar_vmm(unsigned cr3, unsigned ptr) {
    if (ptr & 0x3fffffU | _original_physsize < cr3) {
      Logging::printf("invalid pointer of service app ptr=%#x cr3=%#x\n", ptr, cr3);
      return 0;
    }
    unsigned pde = reinterpret_cast<unsigned *>(cr3 & ~0xfffU)[ptr >> 22];
    if (~pde & 1 || ~pde & 0x80) {
      Logging::printf("not a present superpage pde=%#x cr3=%#x ptr=%#x utcb->edx=%#x utcb->ecx=%#x\n", pde, cr3, ptr, myutcb()->edx, myutcb()->ecx);
      return 0;
    }
    return reinterpret_cast<struct donar_buffer *>(pde & ~0x3fffffU);
  }

  static struct donar_buffer * translate_vmm_internal(struct donar_buffer * buffer) {
    MessageMemRegion msgmem(reinterpret_cast<unsigned long>(buffer) >> 12);
    if (_mb->bus_memregion.send(msgmem, true) && msgmem.ptr) {
      Crd own = request_mapping(msgmem.ptr, msgmem.count << 12, reinterpret_cast<unsigned long>(buffer) - (msgmem.start_page << 12));
      return reinterpret_cast<struct donar_buffer *>(own.base());
    }
    return 0;
  }

  static bool handle_donar_request(Utcb * utcb, unsigned pid, VCpu * tls) {
    switch (utcb->eax) {
    case 0x40001000: // init of network service app in donor VM
      {
        bool res = false;
        //if (_vnet.send || _vnet.recv) break; //XXX security issue, overwritting already registered guy supported ?

        // cr3
        // ecx address for receiving data from donar app
        // edx address for sending data to donar app
        _vnet.send = translate_donar_vmm(utcb->cr3, utcb->ecx);
        _vnet.send_slots = 0x400000U / sizeof(*_vnet.send);
        _vnet.recv = translate_donar_vmm(utcb->cr3, utcb->edx);
        _vnet.recv_slots = 0x400000U / sizeof(*_vnet.recv);

        if (_vnet.send && _vnet.recv) {
          Logging::printf("donar -> vmm - buffer VM=%#x VMM=%p ", utcb->ecx, _vnet.send);
          _vnet.send = translate_vmm_internal(_vnet.send);
          Logging::printf("VMM internal=%p\n", _vnet.send);

          Logging::printf("vmm -> donar - buffer VM=%#x VMM=%p ", utcb->edx, _vnet.recv);
          _vnet.recv = translate_vmm_internal(_vnet.recv);
          Logging::printf("VMM internal=%p\n", _vnet.recv);

          res = _vnet.send && _vnet.recv;
        }
        CpuMessage msg(CpuMessage::TYPE_CPUID, static_cast<CpuState *>(utcb), utcb->mtd);
        skip_instruction(msg);

        if (!res) {
          Logging::printf("initialization of donar application failed\n");
          memset(&_vnet, 0, sizeof(_vnet));
        }

        utcb->edx = res; //result of operation
        utcb->mtd |= MTD_GPR_ACDB;
        break;
      }
    case 0x40001001: // send+wait of network service app in donor VM
      if (!_vnet.send) break; //if no donar app is registered do nothing

      //edx - last number of inj. ins

      while (_vnet.send[_vnet.send_slot].ind == 1) {
        //Logging::printf("donar -> vmm - slot %u/%u \n", _vnet.send_slot, _vnet.send_slots);
        //send it

        MessageNetwork msg(_vnet.send[_vnet.send_slot].data, _vnet.send[_vnet.send_slot].len, 0);
        {
          SemaphoreGuard l(_lock);
          _mb->bus_network.send(msg);
        }

        MEMORY_BARRIER;
        _vnet.send[_vnet.send_slot].ind = 0;
        _vnet.send_slot = (_vnet.send_slot + 1) % _vnet.send_slots;
      }

      //edx - last number of inj. ins
      if (utcb->edx == tls->inj_count) {
        //Logging::printf("donar -> vmm - go to sleep %#x == %#llx\n", edx, tls->inj_count);
        //hlt handler checks for concurrent wakeup attempts so that races are avoided
        //utcb->mtd |= MTD_IRQ; //XXX ? possible not good to do that
	      handle_vcpu(pid, true, CpuMessage::TYPE_HLT, tls, utcb);
      }
      utcb->edx = tls->inj_count;
      utcb->mtd |= MTD_GPR_ACDB;

      break;
    default:
      return false;
    }
    return true;
  }
#endif

public:
  bool receive(CpuMessage &msg) {
    if (msg.type != CpuMessage::TYPE_CPUID) return false;

    // XXX locking?
    // XXX use the reserved CPUID regions
    switch (msg.cpuid_index) {
    case 0x40000020:
      // NOVA debug leaf
      nova_syscall(15, msg.cpu->ebx, 0, 0, 0);
      break;
    case 0x40000021:
      // Vancouver debug leaf
      _mb->dump_counters();
      break;
    case 0x40000022:
      {
        // time leaf
        unsigned long long tsc = Cpu::rdtsc();
        msg.cpu->eax = tsc;
        msg.cpu->edx = tsc >> 32;
        msg.cpu->ecx = _hip->freq_tsc;
      }
      break;

    default:
      /*
       * We have to return true here, to make handle_vcpu happy.
       * The values are already set in VCpu.
       */
      return true;
    }
    return true;
  }


  bool  receive(MessageHostOp &msg)
  {
    bool res = true;
    switch (msg.type)
      {
      case MessageHostOp::OP_ALLOC_IOIO_REGION:
	{
	  myutcb()->head.crd = Crd(msg.value >> 8, msg.value & 0xff, DESC_IO_ALL).value();
	  res = !Sigma0Base::hostop(msg);
	  Logging::printf("alloc ioio region %lx %s\n", msg.value, res ? "done" :  "failed");
	}
	break;
      case MessageHostOp::OP_ALLOC_IOMEM:
	{
	  _iomem_start = (_iomem_start + msg.len - 1) & ~(msg.len-1);
	  myutcb()->head.crd = Crd(_iomem_start >> 12, Cpu::bsr(msg.len) - 12, DESC_MEM_ALL).value();
	  res = !Sigma0Base::hostop(msg);
	  if (res) {
	    msg.ptr = reinterpret_cast<char *>(_iomem_start);
	    _iomem_start += msg.len;
	  }
	}
	break;
      case MessageHostOp::OP_GUEST_MEM:
        if (msg.value >= _physsize)
          msg.value = 0;
        else
          {
            extern char __freemem;
            msg.len    = _physsize - msg.value;
            msg.ptr    = &__freemem + msg.value;
          }
        break;
      case MessageHostOp::OP_ALLOC_FROM_GUEST:
        assert((msg.value & 0xFFF) == 0);
        if (msg.value <= _physsize)
        {
          _physsize -= msg.value;
          msg.phys =  _physsize;
          Logging::printf("Allocating from guest %08lx+%lx\n", _physsize, msg.value);
        }
        else
          res = false;
        break;
      case MessageHostOp::OP_NOTIFY_IRQ:
        res = NOVA_ESUCCESS == nova_semup(_shared_sem[msg.value & 0xff]);
        break;
      case MessageHostOp::OP_ASSIGN_PCI:
        res = !Sigma0Base::hostop(msg);
        _dpci |= res;
        Logging::printf("%s\n",_dpci ? "DPCI device assigned" : "DPCI failed");
        break;
      case MessageHostOp::OP_GET_MODULE:
        {
          char *args = reinterpret_cast<char *>(_hip->get_mod(0)->aux);
          char *end, *s, *cmdline = args;
          unsigned cmdlen, file_namelen, cap_base, num = msg.module;
          unsigned portal_num = FsProtocol::CAP_SERVER_PT + _mb->hip()->cpu_desc_count();
          char const * file_name;
          FsProtocol::dirent fileinfo;
          size_t proto_len;

          if (!cmdline) goto failure;
          while (num-- && cmdline) cmdline = strstr(++cmdline, VANCOUVER_CONFIG_SEPARATOR);
          if (num != ~0U || !cmdline) goto failure;
          cmdline +=2;
          cmdline += strspn(cmdline, " \t\r\n\f"); //skip characters

          proto_len = sizeof(fs_tmp) - 3 - 1;
          file_name = FsProtocol::parse_file_name(cmdline, fs_tmp + 3, proto_len);
          if (!file_name) goto failure;
          if (strspn(fs_tmp, " \t\r\n\f")) goto failure; //don't allow some characters in fs name
          memcpy(fs_tmp, "fs/", 3);

          file_namelen = strcspn(file_name, " \t\r\n\f");
          if (!file_namelen) goto failure;
          end = strstr(cmdline, VANCOUVER_CONFIG_SEPARATOR);
          if (end && file_name > end) goto failure; //don't use 'xxx://' of next entry accidentally
          if (end) cmdlen = end - cmdline + 1;
          else cmdlen = strlen(cmdline) + 1;

          //(re)use fs session
          if (fs_obj) {
            if (strcmp(fs_name, fs_tmp)) {
              fs_obj->close(*myutcb(), portal_num, false);
              memcpy(fs_name, fs_tmp, sizeof(fs_name));
            }
          } else {
            memcpy(fs_name, fs_tmp, sizeof(fs_name));
            fs_obj = new FsProtocol(cap_base = alloc_cap(portal_num), fs_name);
            if (!fs_obj) goto failure;
          }

          if (fs_obj->get_file_info(*myutcb(), fileinfo, file_name, file_namelen) || msg.size < fileinfo.size) {
            Logging::printf("FAILED: loading file ...%10s\n", file_namelen >= 10 ? file_name + file_namelen - 10 : "");
            goto failure;
          }
          res = fs_obj->get_file_copy(*myutcb(), msg.start, fileinfo.size, file_name, file_namelen);
          if (res) goto failure;

          //align the end of the module to get the cmdline on a new page.
          s = reinterpret_cast<char *>((reinterpret_cast<unsigned long>(msg.start) + fileinfo.size + 0xffful) & ~0xffful);
          memcpy(s, cmdline, cmdlen - 1);
          s[cmdlen - 1] = 0;

          //build response 
          msg.size    = fileinfo.size;
          msg.cmdline = s;
          msg.cmdlen  = cmdlen;

          return true;

          failure:

          if (fs_obj)  {
            fs_obj->destroy(*myutcb(), portal_num, this);
            delete fs_obj;
            fs_obj = 0;
          }
          return false;
        }
        break;
      case MessageHostOp::OP_GET_MAC:
        res = !Sigma0Base::hostop(msg);
        break;
      case MessageHostOp::OP_ATTACH_MSI:
      case MessageHostOp::OP_ATTACH_IRQ:
        {
          unsigned irq_cap = alloc_cap();
          myutcb()->head.crd = Crd(irq_cap, 0, DESC_CAP_ALL).value();
          res  = !Sigma0Base::hostop(msg);
          create_irq_thread(msg.type == MessageHostOp::OP_ATTACH_IRQ ? msg.value : msg.msi_gsi, irq_cap, do_gsi, "irq");
        }
        break;
      case MessageHostOp::OP_VCPU_CREATE_BACKEND:
        msg.value = create_vcpu(msg.vcpu, _hip->has_svm(), myutcb()->head.nul_cpunr);

        // handle cpuid overrides
        msg.vcpu->executor.add(this, receive_static<CpuMessage>);
        break;
      case MessageHostOp::OP_VCPU_BLOCK:
        _lock.up();
        res = NOVA_ESUCCESS == nova_semdown(msg.value);
        _lock.down();
        break;
      case MessageHostOp::OP_VCPU_RELEASE:
        if (msg.len) { res = NOVA_ESUCCESS == nova_semup(msg.value); if (!res) Logging::printf("vcpu release: semup failed\n");}
        res = NOVA_ESUCCESS == nova_recall(msg.value + 1);
        break;
      case MessageHostOp::OP_ALLOC_SEMAPHORE:
        msg.value = alloc_cap();
        if (nova_create_sm(msg.value) != 0) Logging::panic("??");
        break;
      case MessageHostOp::OP_ALLOC_SERVICE_THREAD:
        {
          unsigned ec_cap = create_ec_helper(msg._alloc_service_thread.work_arg,
                                             myutcb()->head.nul_cpunr, PT_IRQ, 0,
                                             reinterpret_cast<void *>(msg._alloc_service_thread.work));
          AdmissionProtocol::sched sched(AdmissionProtocol::sched::TYPE_SPORADIC); //Qpd(2, 10000)
          return !service_admission->alloc_sc(*myutcb(), ec_cap, sched, myutcb()->head.nul_cpunr, this, "service");
        }
        break;
      case MessageHostOp::OP_VIRT_TO_PHYS:
      case MessageHostOp::OP_REGISTER_SERVICE:
      case MessageHostOp::OP_ALLOC_SERVICE_PORTAL:
      case MessageHostOp::OP_WAIT_CHILD:
      case MessageHostOp::OP_CREATE_EC4PT:
      default:
        Logging::panic("%s - unimplemented operation %x", __PRETTY_FUNCTION__, msg.type);
      }
      return res;
  }


  bool  receive(MessageDisk &msg)    {
    switch (msg.type) {
    case MessageDisk::DISK_GET_PARAMS:
      return service_disk->get_params(*myutcb(), msg.disknr, msg.params) == ENONE;
    case MessageDisk::DISK_READ:
    case MessageDisk::DISK_WRITE:
      return service_disk->read_write(*myutcb(), msg.type == MessageDisk::DISK_READ,
				      msg.disknr, msg.usertag, msg.sector, msg.dmacount, msg.dma) == ENONE;
    case MessageDisk::DISK_FLUSH_CACHE:
      return service_disk->flush_cache(*myutcb(), msg.disknr) == ENONE;
    }
    Logging::panic("disk operation %d not implemented\n", msg.type);
  }


  bool receive(MessageNetwork &msg)
  {
    if (_forward_pkt == msg.buffer) {
#ifdef DONAR_APP_EXPERIMENT
      if (_vnet.recv) {
        //Logging::printf("vmm -> donar - slot %u/%u - %s\n", _vnet.recv_slot, _vnet.recv_slots, _vnet.recv[_vnet.recv_slot].ind ? "full" : "empty");
        if (_vnet.recv[_vnet.recv_slot].ind == 0) {
          unsigned len; //don't overwrite msg.len maybe used by others as well on the bus
          if (msg.len > sizeof(_vnet.recv[_vnet.recv_slot])) {
            Logging::printf("vmm -> donar - packet to large (%u) -> got truncated to %u\n", msg.len, sizeof(_vnet.recv[_vnet.recv_slot]));
            len = sizeof(_vnet.recv[_vnet.recv_slot]);
          } else
            len = msg.len;

          memcpy(_vnet.recv[_vnet.recv_slot].data, msg.buffer, len);
          _vnet.recv[_vnet.recv_slot].len = len;
          MEMORY_BARRIER;
          _vnet.recv[_vnet.recv_slot].ind = 1;
          _vnet.recv_slot = (_vnet.recv_slot + 1) % _vnet.recv_slots;
          CpuEvent msg(VCpu::EVENT_HOST);
          for (VCpu *vcpu = _mb->last_vcpu; vcpu; vcpu=vcpu->get_last())
            vcpu->bus_event.send(msg);
          return true;
        } else
          Logging::printf("vmm -> donar - drop packet - no empty slot available - packet size %u > %u\n", msg.len, sizeof(_vnet.recv[_vnet.recv_slot].data));
      }
#endif
      return false;
    }
    Sigma0Base::network(msg);
    return true;
  }

  bool receive(MessageVirtualNet &msg)
  {
    // We need access to memory allocated via ALLOC_FROM_GUEST. That's
    // why we use _original_physsize here.
    msg.physsize   = _original_physsize;
    msg.physoffset = _physmem;
    return Sigma0Base::vnetop(msg);
  }

  bool receive(MessageConsole &msg)    { return !Sigma0Base::console(msg); }
  bool receive(MessagePciConfig &msg)  { return !Sigma0Base::pcicfg(msg);  }
  bool receive(MessageAcpi      &msg)  { return !Sigma0Base::acpi(msg);    }

  /**
   * update timeout in sigma0
   */
  static void timeout_request() {
    if (_timeouts.timeout() != ~0ull) {
      TimerProtocol::MessageTimer msg2(_timeouts.timeout());
      unsigned res = service_timer->timer(*myutcb(), msg2);
      assert(!res);
    }
  }


  static void timeout_trigger() {
    timevalue now = _mb->clock()->time();

    // trigger all timeouts that are due
    unsigned nr;
    while ((nr = _timeouts.trigger(now))) {
      MessageTimeout msg(nr, _timeouts.timeout());
      _timeouts.cancel(nr);
      _mb->bus_timeout.send(msg);
    }
    // request a new timeout upstream
    timeout_request();

/*
    unsigned res = service_admission->get_statistics(*myutcb());
    if (!res) {
      unsigned i = 1;
      while (i < sizeof(myutcb()->msg) / sizeof(myutcb()->msg[0]) && myutcb()->msg[i] != ~0UL) {
        Logging::printf("cpu %u: %u%%\n", myutcb()->msg[i], myutcb()->msg[i+1]);
        i += 2;
      }
    }
    myutcb()->drop_frame();
*/
  }


  bool  receive(MessageTimer &msg)
  {
    COUNTER_INC("requestTO");
    switch (msg.type)
      {
      case MessageTimer::TIMER_NEW:
	msg.nr = _timeouts.alloc();
	return true;
      case MessageTimer::TIMER_REQUEST_TIMEOUT:
	_timeouts.request(msg.nr, msg.abstime);
	timeout_request();
	break;
      default:
	return false;
      }
    return true;
  }

  bool  receive(MessageTime &msg) {
    TimerProtocol::MessageTime _msg;
    _msg.wallclocktime = msg.wallclocktime;
    _msg.timestamp = msg.timestamp;
    bool res = !service_timer->time(*myutcb(), _msg);
    msg.wallclocktime = _msg.wallclocktime;
    msg.timestamp = _msg.timestamp;
    return res;
  }

  bool  receive(MessageLegacy &msg) {
    if (msg.type != MessageLegacy::RESET) return false;
    if (service_events) service_events->send_event(*myutcb(), EventsProtocol::EVENT_REBOOT);
    return true;
  }

public:
  void __attribute__((noreturn)) run(Utcb *utcb, Hip *hip)
  {
    assert(hip);
    unsigned res;
    if ((res = init(hip))) Logging::panic("init failed with %x", res);
    init_mem(hip);
    console_init("VMM", new Semaphore(alloc_cap(), true));

    char *args = reinterpret_cast<char *>(hip->get_mod(0)->aux);
    Logging::printf("Vancouver: hip %p utcb %p args '%s'\n", hip, utcb, args);
    _console_data.log = new LogProtocol(alloc_cap(LogProtocol::CAP_SERVER_PT + hip->cpu_desc_count()));

    extern char __freemem;
    _physmem = reinterpret_cast<unsigned long>(&__freemem);
    _original_physsize = 0;
    // get physsize
    for (int i=0; i < (hip->length - hip->mem_offs) / hip->mem_size; i++) {
      Hip_mem *hmem = reinterpret_cast<Hip_mem *>(reinterpret_cast<char *>(hip) + hip->mem_offs) + i;
      if (hmem->type == 1 && hmem->addr <= _physmem) {
        _original_physsize = hmem->size - (_physmem - hmem->addr);
        _iomem_start = hmem->addr + hmem->size;
        break;
      }
    }
    _physsize = _original_physsize;
#ifdef DONAR_APP_EXPERIMENT
    memset(&_vnet, 0, sizeof(_vnet));
#endif

    if (init_caps())
      Logging::panic("init_caps() failed\n");

    create_devices(utcb, hip, args);

    // create backend connections
    create_irq_thread(~0u, 0, do_stdin,   "stdin");
    create_irq_thread(~0u, 0, do_disk,    "disk");
    create_irq_thread(~0u, 0, do_timer,   "timer");
    create_irq_thread(~0u, 0, do_network, "net");
    create_irq_thread(~0u, 0, do_vnet,    "vnet");

    // init VCPUs
    for (VCpu *vcpu = _mb->last_vcpu; vcpu; vcpu=vcpu->get_last()) {

      // init CPU strings
      const char *short_name = "NOVA microHV";
      vcpu->set_cpuid(0, 1, reinterpret_cast<const unsigned *>(short_name)[0]);
      vcpu->set_cpuid(0, 3, reinterpret_cast<const unsigned *>(short_name)[1]);
      vcpu->set_cpuid(0, 2, reinterpret_cast<const unsigned *>(short_name)[2]);
      const char *long_name = "Vancouver VMM proudly presents this VirtualCPU. ";
      for (unsigned i=0; i<12; i++)
        vcpu->set_cpuid(0x80000002 + (i / 4), i % 4, reinterpret_cast<const unsigned *>(long_name)[i]);

      // propagate feature flags from the host
      unsigned ebx_1=0, ecx_1=0, edx_1=0;
      Cpu::cpuid(1, ebx_1, ecx_1, edx_1);
      vcpu->set_cpuid(1, 1, ebx_1 & 0xff00, 0xff00ff00); // clflush size
      vcpu->set_cpuid(1, 2, ecx_1, 0x00000201); // +SSE3,+SSSE3
      vcpu->set_cpuid(1, 3, edx_1, 0x0f88a9bf | (1 << 28)); // -PAE,-PSE36, -MTRR,+MMX,+SSE,+SSE2,+CLFLUSH,+SEP
    }

    Logging::printf("RESET device state\n");
    MessageLegacy msg2(MessageLegacy::RESET, 0);
    _mb->bus_legacy.send_fifo(msg2);

    Logging::printf("INIT done\n");
    _lock.up();

    // block ourself since we have finished initialization
    block_forever();
  }


  static void  exit(const char *value)
  {
    // switch to our view
    MessageConsole msg;
    msg.type = MessageConsole::TYPE_SWITCH_VIEW;
    msg.view = 0;
    Sigma0Base::console(msg);

    Logging::printf("%s() %s\n", __func__, value);
  }

};

TimerProtocol     * Vancouver::service_timer;
AdmissionProtocol * Vancouver::service_admission;
EventsProtocol    * Vancouver::service_events = 0;
<<<<<<< HEAD
DiskProtocol      * Vancouver::service_disk = 0;
=======
unsigned long Vancouver::_original_physsize;
>>>>>>> c0537160

ASMFUNCS(Vancouver, Vancouver)

#else // !VM_FUNC

// the VMX portals follow
VM_FUNC(PT_VMX + 2,  vmx_triple, MTD_ALL,
	handle_vcpu(pid, false, CpuMessage::TYPE_TRIPLE, tls, utcb);
	)
VM_FUNC(PT_VMX +  3,  vmx_init, MTD_ALL,
	handle_vcpu(pid, false, CpuMessage::TYPE_INIT, tls, utcb);
	)
VM_FUNC(PT_VMX +  7,  vmx_irqwin, MTD_IRQ,
	COUNTER_INC("irqwin");
	handle_vcpu(pid, false, CpuMessage::TYPE_CHECK_IRQ, tls, utcb);
	)
#ifdef DONAR_APP_EXPERIMENT
VM_FUNC(PT_VMX + 10,  vmx_cpuid, MTD_RIP_LEN | MTD_GPR_ACDB | MTD_STATE | MTD_CR | MTD_IRQ,
#else
VM_FUNC(PT_VMX + 10,  vmx_cpuid, MTD_RIP_LEN | MTD_GPR_ACDB | MTD_STATE,
#endif
  COUNTER_INC("cpuid");

#ifdef DONAR_APP_EXPERIMENT
  if (!handle_donar_request(utcb, pid, tls))
#endif
  handle_vcpu(pid, true, CpuMessage::TYPE_CPUID, tls, utcb);
  )
VM_FUNC(PT_VMX + 12,  vmx_hlt, MTD_RIP_LEN | MTD_IRQ,
	handle_vcpu(pid, true, CpuMessage::TYPE_HLT, tls, utcb);
	)
VM_FUNC(PT_VMX + 16, vmx_rdtsc, MTD_RIP_LEN | MTD_GPR_ACDB | MTD_TSC | MTD_STATE,
        COUNTER_INC("rdtsc");
        handle_vcpu(pid, true, CpuMessage::TYPE_RDTSC, tls, utcb);
        )

VM_FUNC(PT_VMX + 18,  vmx_vmcall, MTD_RIP_LEN,
// 	Logging::printf("vmcall eip %x eax %x,%x,%x\n", utcb->eip, utcb->eax, utcb->ecx, utcb->edx);
	utcb->eip += utcb->inst_len;
	)
VM_FUNC(PT_VMX + 30,  vmx_ioio, MTD_RIP_LEN | MTD_QUAL | MTD_GPR_ACDB | MTD_STATE | MTD_RFLAGS,
	if (utcb->qual[0] & 0x10)
	  {
	    COUNTER_INC("IOS");
	    force_invalid_gueststate_intel(utcb);
	  }
	else
	  {
	    unsigned order = utcb->qual[0] & 7;
	    if (order > 2) order = 2;
	    handle_io(tls, utcb, utcb->qual[0] & 8, order, utcb->qual[0] >> 16);
	  }
	)
VM_FUNC(PT_VMX + 31,  vmx_rdmsr, MTD_RIP_LEN | MTD_GPR_ACDB | MTD_TSC | MTD_SYSENTER | MTD_STATE,
	COUNTER_INC("rdmsr");
	handle_vcpu(pid, true, CpuMessage::TYPE_RDMSR, tls, utcb);)
VM_FUNC(PT_VMX + 32,  vmx_wrmsr, MTD_RIP_LEN | MTD_GPR_ACDB | MTD_SYSENTER | MTD_STATE | MTD_TSC,
	COUNTER_INC("wrmsr");
	handle_vcpu(pid, true, CpuMessage::TYPE_WRMSR, tls, utcb);)
VM_FUNC(PT_VMX + 33,  vmx_invalid, MTD_ALL,
	utcb->efl |= 2;
	handle_vcpu(pid, false, CpuMessage::TYPE_SINGLE_STEP, tls, utcb);
	utcb->mtd |= MTD_RFLAGS;
	)
VM_FUNC(PT_VMX + 40,  vmx_pause, MTD_RIP_LEN | MTD_STATE,
	CpuMessage msg(CpuMessage::TYPE_SINGLE_STEP, static_cast<CpuState *>(utcb), utcb->mtd);
	skip_instruction(msg);
	COUNTER_INC("pause");
	)
VM_FUNC(PT_VMX + 48,  vmx_mmio, MTD_ALL,
	COUNTER_INC("MMIO");
	/**
	 * Idea: optimize the default case - mmio to general purpose register
	 * Need state: GPR_ACDB, GPR_BSD, RIP_LEN, RFLAGS, CS, DS, SS, ES, RSP, CR, EFER
	 */
	if (!map_memory_helper(tls, utcb, utcb->qual[0] & 0x38))
	  // this is an access to MMIO
	  handle_vcpu(pid, false, CpuMessage::TYPE_SINGLE_STEP, tls, utcb);
	)
VM_FUNC(PT_VMX + 0xfe,  vmx_startup, MTD_IRQ,
	Logging::printf("startup\n");
	handle_vcpu(pid, false, CpuMessage::TYPE_HLT, tls, utcb);
	utcb->mtd |= MTD_CTRL;
        utcb->ctrl[0] = 0;
	if (_tsc_offset) utcb->ctrl[0] |= (1 << 3 /* tscoff */);
        if (_rdtsc_exit) utcb->ctrl[0] |= (1 << 12 /* rdtsc */);
	utcb->ctrl[1] = 0;
	)
#define EXPERIMENTAL
VM_FUNC(PT_VMX + 0xff,  do_recall,
#ifdef EXPERIMENTAL
MTD_IRQ | MTD_RIP_LEN | MTD_GPR_BSD | MTD_GPR_ACDB,
#else
MTD_IRQ,
#endif
	COUNTER_INC("recall");
	COUNTER_SET("REIP", utcb->eip);
	handle_vcpu(pid, false, CpuMessage::TYPE_CHECK_IRQ, tls, utcb);
	)


// and now the SVM portals
VM_FUNC(PT_SVM + 0x64,  svm_vintr,   MTD_IRQ, vmx_irqwin(pid, tls, utcb); )
VM_FUNC(PT_SVM + 0x72,  svm_cpuid,   MTD_RIP_LEN | MTD_GPR_ACDB | MTD_IRQ | MTD_CR, utcb->inst_len = 2; vmx_cpuid(pid, tls, utcb); )
VM_FUNC(PT_SVM + 0x78,  svm_hlt,     MTD_RIP_LEN | MTD_IRQ,  utcb->inst_len = 1; vmx_hlt(pid, tls, utcb); )
VM_FUNC(PT_SVM + 0x7b,  svm_ioio,    MTD_RIP_LEN | MTD_QUAL | MTD_GPR_ACDB | MTD_STATE,
	{
	  if (utcb->qual[0] & 0x4)
	    {
	      COUNTER_INC("IOS");
	      force_invalid_gueststate_amd(utcb);
	    }
	  else
	    {
	      unsigned order = ((utcb->qual[0] >> 4) & 7) - 1;
	      if (order > 2)  order = 2;
	      utcb->inst_len = utcb->qual[1] - utcb->eip;
	      handle_io(tls, utcb, utcb->qual[0] & 1, order, utcb->qual[0] >> 16);
	    }
	}
	)
VM_FUNC(PT_SVM + 0x7c,  svm_msr,     MTD_ALL, svm_invalid(pid, tls, utcb); )
VM_FUNC(PT_SVM + 0x7f,  svm_shutdwn, MTD_ALL, vmx_triple(pid, tls, utcb); )
VM_FUNC(PT_SVM + 0xfc,  svm_npt,     MTD_ALL,
	if (!map_memory_helper(tls, utcb, utcb->qual[0] & 1))
	  svm_invalid(pid, tls, utcb);
	)
VM_FUNC(PT_SVM + 0xfd, svm_invalid, MTD_ALL,
	COUNTER_INC("invalid");
	handle_vcpu(pid, false, CpuMessage::TYPE_SINGLE_STEP, tls, utcb);
	utcb->mtd |= MTD_CTRL;
	utcb->ctrl[0] = 1 << 18; // cpuid
	utcb->ctrl[1] = 1 << 0;  // vmrun
	)
VM_FUNC(PT_SVM + 0xfe,  svm_startup,MTD_ALL,  vmx_irqwin(pid, tls, utcb); )
VM_FUNC(PT_SVM + 0xff,  svm_recall, MTD_IRQ,  do_recall(pid, tls, utcb); )
#endif<|MERGE_RESOLUTION|>--- conflicted
+++ resolved
@@ -1062,11 +1062,8 @@
 TimerProtocol     * Vancouver::service_timer;
 AdmissionProtocol * Vancouver::service_admission;
 EventsProtocol    * Vancouver::service_events = 0;
-<<<<<<< HEAD
 DiskProtocol      * Vancouver::service_disk = 0;
-=======
 unsigned long Vancouver::_original_physsize;
->>>>>>> c0537160
 
 ASMFUNCS(Vancouver, Vancouver)
 
